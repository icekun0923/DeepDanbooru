--- conflicted
+++ resolved
@@ -19,14 +19,11 @@
     "requests>=2.22.0",
     "six>=1.13.0",
 ]
-<<<<<<< HEAD
+
 tensorflow_pkg = [
     "tensorflow>=2.7.0",
     "tensorflow-io>=0.22.0",
 ]
-=======
-tensorflow_pkg = "tensorflow>=2.7.0"
->>>>>>> b56b6c5c
 
 setuptools.setup(
     name="deepdanbooru",
